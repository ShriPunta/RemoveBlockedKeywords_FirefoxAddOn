--- conflicted
+++ resolved
@@ -1,7 +1,6 @@
-<<<<<<< HEAD
 // Import the text files
-import defaultKeywordsText from '../default_keywords.txt';
-import defaultSubredditsText from '../default_subreddits.txt';
+import { DEFAULT_SETTINGS } from './defaults';
+
 interface Post {
     url: string;
     title: string;
@@ -10,12 +9,8 @@
     author: string;
     shouldRemove: boolean;
     removalReason: string;
-    matchedKeyword: string;
-}
-=======
-import { DEFAULT_SETTINGS } from './defaults';
-
->>>>>>> 1c7858ef
+}
+
 interface FilterSettings {
     keywords: string[];
     subreddits: string[];
@@ -30,7 +25,6 @@
     lastResetDate: string;
 }
 
-<<<<<<< HEAD
 interface RateLimitInfo {
     remaining: number;
     reset: number; // timestamp
@@ -44,32 +38,8 @@
     };
 }
 
-const DEFAULT_KEYWORDS = (defaultKeywordsText as string)
-    .split('\n')
-    .map(line => line.trim())
-    .filter(line => line.length > 0);
-
-const DEFAULT_SUBREDDITS = (defaultSubredditsText as string)
-    .split('\n')
-    .map(line => line.trim())
-    .filter(line => line.length > 0)
-    .map(subreddit => `r/${subreddit}`); // Add r/ prefix back
-
-class Filter {
-    private settings: FilterSettings = {
-        keywords: DEFAULT_KEYWORDS,
-        subreddits: DEFAULT_SUBREDDITS,
-        enabled: true,
-        minAccountAge: 12, // default 1 year
-        apiPaused: false
-    };
-    private rateLimitInfo: RateLimitInfo = { remaining: 100, reset: Date.now() + 600000, used: 0 };
-    private userAgeCache: UserAgeCache = {};
-    private pendingRequests = new Set<string>();
-=======
 class Filter {
     private settings: FilterSettings = DEFAULT_SETTINGS;
->>>>>>> 1c7858ef
     private counters: CounterData = {
         totalRemoved: 0,
         dailyRemoved: 0,
